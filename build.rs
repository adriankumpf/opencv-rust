use std::{
    env,
    collections::HashSet,
    error::Error,
    ffi::OsString,
    fs::{self, File, OpenOptions},
    io::{self, Write},
    iter::FromIterator,
    path::PathBuf,
    process::Command,
};

use rayon::prelude::*;

<<<<<<< HEAD
use glob::glob;

fn link_wrapper() -> Result<pkg_config::Library, Box<dyn Error>> {
    let opencv = pkg_config::Config::new().probe("opencv")?;

    // add 3rdparty lib dit. pkgconfig forgets it somehow.
    let third_party_dir = format!("{}/share/OpenCV/3rdparty/lib", pkg_config::Config::get_variable("opencv", "prefix")?);
    println!("cargo:rustc-link-search=native={}", third_party_dir);
=======
fn link_wrapper() -> pkg_config::Library {
    let (opencv, pkg_name) = if let Ok(library) = pkg_config::probe_library("opencv") {
        (library, "opencv")
    } else if let Ok(library) = pkg_config::probe_library("opencv4") {
        (library, "opencv4")
    } else {
        panic!("package opencv is not found by pkg-config")
    };

    // add 3rdparty lib dit. pkgconfig forgets it somehow.
    let third_party_dir1 = format!("{}/share/OpenCV/3rdparty/lib", pkg_config::get_variable(pkg_name, "prefix").unwrap());
    println!("cargo:rustc-link-search=native={}", third_party_dir1);
    let third_party_dir2 = format!("{}/{}/3rdparty", pkg_config::get_variable(pkg_name, "libdir").unwrap(), pkg_name);
    println!("cargo:rustc-link-search=native={}", third_party_dir2);
    let third_party_dirs: [&str; 2] = [&third_party_dir1, &third_party_dir2];
>>>>>>> 7fe243bd

    for path in opencv.link_paths.iter().filter_map(|path| path.to_str()) {
        println!("cargo:rustc-link-search=native={}", path);
    }

    // now, this is a nightmare.
    // opencv will embark these as .a when they are not available, or
    // use the one from the system
    // and some may appear in one or more variant (-llibtiff or -ltiff, depending on the system)
    fn lookup_lib(third_party_dirs: &[&str], search: &str) {
        for prefix in &["lib", "liblib"] {
            for &path in third_party_dirs.iter().chain(&["/usr/lib", "/usr/lib64", "/usr/local/lib", "/usr/local/lib64", "/usr/lib/x86_64-linux-gnu/"]) {
                for ext in &[".a", ".dylib", ".so"] {
                    let name = format!("{}{}", prefix, search);
                    let filename = PathBuf::from(format!("{}/{}{}", path, name, ext));
                    if filename.exists() {
                        println!("cargo:rustc-link-lib={}", &name[3..]);
                        return;
                    }
                }
            }
        }
    }

    let third_party_deps = [
        "IlmImf",
        "tiff",
        "ippiw",
        "ippicv",
        "ittnotify",
        "jpeg",
        "jpeg-turbo",
        "png",
        "jasper",
        "tbb",
        "webp",
        "z",
        "zlib",
    ];
    third_party_deps.iter().for_each(|&x| lookup_lib(&third_party_dirs, x));

    Ok(opencv)
}

fn build_wrapper(opencv_header_dir: &PathBuf) -> Result<(), Box<dyn Error>> {
    println!("cargo:rerun-if-changed=hdr_parser.py");
    println!("cargo:rerun-if-changed=gen_rust.py");

    let out_dir = PathBuf::from(env::var("OUT_DIR")?);
    let out_dir_as_str = out_dir.to_str().unwrap();
    let hub_dir = PathBuf::from(env::var("CARGO_MANIFEST_DIR")?).join("src");
    let module_dir = hub_dir.join("hub");
    let manual_dir = module_dir.join("manual");

    let opencv_dir = opencv_header_dir.join("opencv2");

    println!("OpenCV lives in {}", opencv_dir.display());
    println!("Generating code in {}", out_dir_as_str);

    let mut gcc = cc::Build::new();
    gcc.cpp(true)
        .flag("-std=c++11")
        .flag_if_supported("-Wno-deprecated-declarations")
        .flag_if_supported("-Wno-class-memaccess")
        .include(&opencv_header_dir)
    ;

    for entry in glob(&format!("{}/*", out_dir_as_str))? {
        let _ = fs::remove_file(entry?);
    }

    let opencv_dir_as_string = opencv_dir.to_string_lossy();
    let ignore_modules: HashSet<&'static str> = HashSet::from_iter([
        "aruco",
        "bgsegm",
        "core_detect",
        "face",
        "flann",
        "hal",
        "hdf", // includes platform-specific headers like /usr/include/x86_64-pc-linux-gnu/opencv2/hdf/hdf5.hpp
        "hfs",
        "ippicv",
        "line_descriptor",
        "opencv",
        "opencv_modules",
        "optflow",
        "rgbd",
        "saliency",
        "stereo",
        "structured_light",
        "surface_matching",
        "text",
        "tracking",
        "viz", // includes platform-specific headers like /usr/include/x86_64-pc-linux-gnu/opencv2/viz.hpp
        "xfeatures2d", // only appears in some builds, maybe platform or opencv compile flag specific
        "ximgproc",
        "xobjdetect",
        "xphoto",
    ].iter().map(|x| *x));
    let ignore_header_suffix = [
        ".details.hpp",
        ".inl.hpp",
        "hal.hpp",
        "_c.h",
        "core/cv_cpu_dispatch.h", // ?
        "core/ocl_genbase.hpp", // ?
        "core/opengl.hpp", // ?
        "core/cvstd.hpp", // contains functions with Rust native counterparts and c++ specific classes
        "core/eigen.hpp",
        "core/fast_math.hpp", // contains functions with Rust native counterparts
        "core/utils/filesystem.hpp", // contains functions with Rust native counterparts
        "ios.h",
        "ippasync.hpp",
        "ocl.hpp",
        "operations.hpp",
        "persistence.hpp",
        "utils/trace.hpp",
        "viz/widget_accessor.hpp",  // want to include vtk header
    ];
    let ignore_header_substring = [
        "/detail/",
        "/superres/",
        "core/hal/intrin",
        "core/opencl/",
        "cuda",
    ];
    let mut modules = glob(&format!("{}/*.hpp", opencv_dir_as_string))?
        .map(|entry| {
            let entry = entry.unwrap();
            let mut files = vec!(entry.to_str().unwrap().to_string());

            let module = entry.file_stem().unwrap().to_string_lossy();

            files.extend(
                glob(&format!("{}/{}/**/*.h*", opencv_dir_as_string, module)).unwrap()
                    .map(|file| file.unwrap().to_string_lossy().into_owned())
                    .filter(|f| !ignore_header_suffix.iter().any(|&x| f.ends_with(x)) && !ignore_header_substring.iter().any(|&x| f.contains(x)))
            );
            (module.into_owned(), files)
         })
        .filter(|module| !ignore_modules.contains(&module.0.as_ref()))
        .collect::<Vec<(String,Vec<String>)>>();

    if let Some(core_idx) = modules.iter().position(|x| x.0 == "core") {
        if core_idx != 0 {
            modules.swap(0, core_idx);
        }
    }

    {
        let mut types = File::create(out_dir.join("common_opencv.h"))?;
        for m in &modules {
            write!(&mut types, "#include <opencv2/{}.hpp>\n", m.0)?;
            if m.0 == "dnn" {
                // include it manually, otherwise it's not included
                write!(&mut types, "#include <opencv2/{}/all_layers.hpp>\n", m.0)?;
            }
        }
    }

    {
        let mut types = File::create(out_dir.join("types.h"))?;
        write!(&mut types, "#include <cstddef>\n")?;
    }

    modules.par_iter_mut().for_each(|module| {
        if !Command::new("python3")
            .args(&["-B", "gen_rust.py", "hdr_parser.py", out_dir_as_str, out_dir_as_str, &module.0])
            .args(
                &(module
                    .1
                    .iter()
                    .map(|p| {
                        let mut path = opencv_dir.clone();
                        path.push(p);
                        path.into_os_string()
                    })
                    .collect::<Vec<OsString>>()[..]),
            )
            .status()
            .unwrap()
            .success()
        {
            panic!();
        }

        if cfg!(feature = "buildtime_bindgen") {
            let e = Command::new("sh")
               .current_dir(&out_dir)
               .arg("-c")
               .arg(format!(
                   "g++ {}.consts.cpp -o {}.consts `pkg-config --cflags --libs opencv` -L`pkg-config --variable=prefix opencv`/share/OpenCV/3rdparty/lib",
                   module.0, module.0
               ))
               .status()
               .unwrap();
            assert!(e.success());
            let e = Command::new("sh")
               .current_dir(&out_dir)
               .arg("-c")
               .arg(format!("./{}.consts >> {}.rs", module.0, module.0))
               .status()
               .unwrap();
            assert!(e.success());
            let _ = fs::remove_file(out_dir.join(format!("{}.consts", module.0)));
        }
        let _ = fs::remove_file(out_dir.join(format!("{}.consts.cpp", module.0)));
    });

    {
        let mut types_file = File::create(out_dir.join("types.h"))?;
        for module in &modules {
            gcc.file(out_dir.join(format!("{}.cpp", module.0)));
            let src = out_dir.join(format!("{}.types.h", module.0));
            io::copy(&mut File::open(&src)?, &mut types_file)?;
            let _ = fs::remove_file(src);
        }
    }

    {
        let mut hub_return_types = File::create(out_dir.join("return_types.h"))?;
        for entry in glob(&format!("{}/cv_return_value_*.type.h", out_dir_as_str))? {
            writeln!(
                &mut hub_return_types,
                r#"#include "{}""#,
                entry.unwrap().file_name().unwrap().to_str().unwrap()
            )?;
        }
    }

    for entry in glob("native/*.cpp")? {
        gcc.file(entry?);
    }
    for entry in glob(&format!("{}/*.type.cpp", out_dir_as_str))? {
        gcc.file(entry?);
    }

    gcc.include(".")
        .include(&out_dir);

    gcc.compile("ocvrs");

    if cfg!(feature = "buildtime_bindgen") {
        if !module_dir.exists() {
            fs::create_dir(&module_dir)?;
        }

        for entry in glob(&format!("{}/*.rs", module_dir.to_str().unwrap()))? {
            let _ = fs::remove_file(entry?);
        }

        let add_manual = |file: &mut File, mod_name: &str| -> Result<bool, Box<dyn Error>> {
            if manual_dir.join(format!("{}.rs", mod_name)).exists() {
                writeln!(file, "pub use crate::hub::manual::{}::*;", mod_name)?;
                let mut m = OpenOptions::new().create(true).append(true).open(&module_dir.join("manual.rs"))?;
                writeln!(&mut m, "pub mod {};", mod_name)?;
                Ok(true)
            } else {
                Ok(false)
            }
        };

        {
            let mut hub = File::create(hub_dir.join("hub.rs"))?;
            let mut manual_writen = false;
            for ref module in &modules {
                writeln!(&mut hub, r#"pub mod {};"#, module.0)?;
                let module_filename = format!("{}.rs", module.0);
                let target_file = module_dir.join(&module_filename);
                fs::rename(out_dir.join(&module_filename), &target_file)?;
                let mut f = OpenOptions::new().append(true).open(&target_file)?;
                if let Ok(true) = add_manual(&mut f, &module.0) {
                    if !manual_writen {
                        writeln!(&mut hub, "mod manual;")?;
                        manual_writen = true;
                    }
                }
            }
            writeln!(&mut hub, "pub mod types;")?;
            writeln!(&mut hub, "#[doc(hidden)] pub mod sys;")?;
        }

        {
            let mut types = File::create(module_dir.join("types.rs"))?;
            writeln!(&mut types, "use std::os::raw::{{c_char, c_void}};")?;
            writeln!(&mut types, "use libc::size_t;")?;
            writeln!(&mut types, "use crate::{{core, types}};")?;
            writeln!(&mut types, "")?;
            for entry in glob(&format!("{}/*.type.rs", out_dir_as_str))? {
                let entry = entry?;
                io::copy(&mut File::open(&entry)?, &mut types)?;
            }
            add_manual(&mut types, "types")?;
        }

        {
            let mut sys = File::create(module_dir.join("sys.rs"))?;
            writeln!(&mut sys, "use std::os::raw::{{c_char, c_void}};")?;
            writeln!(&mut sys, "use libc::size_t;")?;
            writeln!(&mut sys, "use crate::{{core, Error, Result}};")?;
            writeln!(&mut sys, "")?;
            for entry in glob(&format!("{}/*.rv.rs", out_dir_as_str))? {
                let entry = entry?;
                io::copy(&mut File::open(&entry)?, &mut sys)?;
            }
            for module in &modules {
                let path = out_dir.join(format!("{}.externs.rs", module.0));
                io::copy(&mut File::open(&path)?, &mut sys)?;
            }
            add_manual(&mut sys, "sys")?;
        }
    }
    for entry in glob(&format!("{}/*.rs", out_dir_as_str))? {
        let _ = fs::remove_file(entry?);
    }
    Ok(())
}

fn main() -> Result<(), Box<dyn Error>> {
    let opencv_header_dir = env::var("OPENCV_HEADER_DIR").map(PathBuf::from).unwrap_or_else(|_| {
        let manifest_dir = PathBuf::from(env::var("CARGO_MANIFEST_DIR").expect("CARGO_MANIFEST_DIR must be set"));
        if cfg!(feature = "opencv_34") {
            manifest_dir.join("headers/3.4")
        } else if cfg!(feature = "opencv_41") {
            manifest_dir.join("headers/4.1")
        } else {
            panic!("Please select one OpenCV major version using one of the opencv_* features or specify OpenCV header path manually via OPENCV_HEADER_DIR environment var");
        }
    });

    if !cfg!(feature = "docs-only") {
        link_wrapper()?;
    }
    build_wrapper(&opencv_header_dir)?;

    let mut config = cpp_build::Config::new();
    config.flag_if_supported("-Wno-class-memaccess");
    config.include(opencv_header_dir);
    config.build("src/lib.rs");
    Ok(())
}<|MERGE_RESOLUTION|>--- conflicted
+++ resolved
@@ -12,17 +12,9 @@
 
 use rayon::prelude::*;
 
-<<<<<<< HEAD
 use glob::glob;
 
 fn link_wrapper() -> Result<pkg_config::Library, Box<dyn Error>> {
-    let opencv = pkg_config::Config::new().probe("opencv")?;
-
-    // add 3rdparty lib dit. pkgconfig forgets it somehow.
-    let third_party_dir = format!("{}/share/OpenCV/3rdparty/lib", pkg_config::Config::get_variable("opencv", "prefix")?);
-    println!("cargo:rustc-link-search=native={}", third_party_dir);
-=======
-fn link_wrapper() -> pkg_config::Library {
     let (opencv, pkg_name) = if let Ok(library) = pkg_config::probe_library("opencv") {
         (library, "opencv")
     } else if let Ok(library) = pkg_config::probe_library("opencv4") {
@@ -32,12 +24,11 @@
     };
 
     // add 3rdparty lib dit. pkgconfig forgets it somehow.
-    let third_party_dir1 = format!("{}/share/OpenCV/3rdparty/lib", pkg_config::get_variable(pkg_name, "prefix").unwrap());
+    let third_party_dir1 = format!("{}/share/OpenCV/3rdparty/lib", pkg_config::get_variable(pkg_name, "prefix")?);
     println!("cargo:rustc-link-search=native={}", third_party_dir1);
-    let third_party_dir2 = format!("{}/{}/3rdparty", pkg_config::get_variable(pkg_name, "libdir").unwrap(), pkg_name);
+    let third_party_dir2 = format!("{}/{}/3rdparty", pkg_config::get_variable(pkg_name, "libdir")?, pkg_name);
     println!("cargo:rustc-link-search=native={}", third_party_dir2);
     let third_party_dirs: [&str; 2] = [&third_party_dir1, &third_party_dir2];
->>>>>>> 7fe243bd
 
     for path in opencv.link_paths.iter().filter_map(|path| path.to_str()) {
         println!("cargo:rustc-link-search=native={}", path);
